--- conflicted
+++ resolved
@@ -296,31 +296,10 @@
 
 
 def filter_lt_seqlen(seq_len, x):
-<<<<<<< HEAD
     return len(x[0]) > seq_len
     
 
 def get_wds_dataset(args, is_train, epoch=0, floor=False, tokenizer=None, data_key="json", force_num_samples=None):
-=======
-    valid_sample = len(x[0]) > seq_len
-    if not valid_sample:
-        logging.warning(
-            f"Sample sequence length: {len(x[0])} not larger than seq_len: {seq_len}. Skipping sample. NOTE: sample sequence length should be one greater than seq_len."
-        )
-
-    return valid_sample
-
-
-def get_wds_dataset(
-    args,
-    is_train,
-    epoch=0,
-    floor=False,
-    tokenizer=None,
-    data_key="json",
-    force_num_samples=-1,
-):
->>>>>>> 425aa9a9
     input_shards_ = args.train_data if is_train else args.val_data
 
     assert input_shards_ is not None
@@ -397,7 +376,6 @@
                         bufsize=0 if args.disable_buffer else _SAMPLE_SHUFFLE_SIZE,
                         initial=0 if args.disable_buffer else _SHARD_SHUFFLE_INITIAL,
                     ),
-<<<<<<< HEAD
                     wds.split_by_node,
                     wds.split_by_worker,
                 ])
@@ -410,10 +388,6 @@
                     rng=random.Random(args.seed) if args.seed is not None else None
                 ),
             ])
-=======
-                ]
-            )
->>>>>>> 425aa9a9
         else:
             pipeline.extend(
                 [
